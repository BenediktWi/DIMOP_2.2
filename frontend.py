--- conflicted
+++ resolved
@@ -360,7 +360,7 @@
         **{f"{c['name']} (id:{c['id']})": c["id"] for c in parent_candidates},
     }
     parent_sel = st.selectbox("Parent component", list(parent_map.keys()))
-    reusable = st.checkbox("Resuable", key="create_reusable")
+    reusable = st.checkbox("Reusable", key="create_reusable")
 
     systemability = None
     r_factor = None
@@ -496,44 +496,8 @@
                 st.success("Component created")
                 rerun()
             else:
-<<<<<<< HEAD
                 st.error(res.text)
-=======
-                payload = {
-                    "name": name,
-                    "project_id": st.session_state.get("project_id"),
-                    "level": level,
-                    "parent_id": parent_map[parent_sel],
-                    "is_atomic": is_atomic,
-                    "volume": volume,
-                    "reusable": reusable,
-                    **(
-                        {
-                            "systemability": systemability,
-                            "r_factor": r_factor,
-                            "trenn_eff": trenn_eff,
-                            "sort_eff": sort_eff,
-                            "mv_bonus": mv_bonus,
-                            "mv_abzug": mv_abzug,
-                        }
-                        if "R8" in r_strats
-                        else {}
-                    ),
-                }
-                if is_atomic:
-                    payload["material_id"] = mat_dict[mat_name]
-                res = requests.post(
-                    f"{BACKEND_URL}/components",
-                    json=payload,
-                    headers=AUTH_HEADERS,
-                )
-                if res.ok:
-                    st.success("Component created")
-                    rerun()
-                else:
-                    st.error(res.text)
-
->>>>>>> 35e508fe
+
     if st.button("From existing Component"):
         copy_component_dialog()
 
@@ -606,7 +570,7 @@
                 index=parent_idx,
             )
             up_reusable = st.checkbox(
-                "Resuable",
+                "Reusable",
                 value=comp.get("reusable", False),
             )
             up_systemability = comp.get("systemability")
