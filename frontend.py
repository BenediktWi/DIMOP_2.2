--- conflicted
+++ resolved
@@ -1,20 +1,19 @@
+# frontend.py
 import os
+import json
+import requests
 import streamlit as st
 from streamlit.errors import StreamlitAPIException
 from graphviz import Digraph
-import requests
-
-# ---------- Navigation helpers ----------
-def navigate(to_page: str):
-    """Programmatic navigation without touching widget-bound keys directly."""
-    st.session_state["_nav_to"] = to_page
-    st.rerun()
-
-def require_auth():
-    if "token" not in st.session_state:
-        navigate("Projects")
-
-# ---------- Rerun helpers ----------
+
+# ---------------------------
+# Basic page config
+# ---------------------------
+st.set_page_config(page_title="DiMOP 2.2", page_icon="♻️", layout="wide")
+
+# ---------------------------
+# Rerun helpers (compat across Streamlit versions)
+# ---------------------------
 def do_rerun():
     """Compatibility helper for Streamlit rerun."""
     if hasattr(st, "experimental_rerun"):
@@ -26,1160 +25,309 @@
     """Backward compatible wrapper."""
     do_rerun()
 
-# ---------- Backend URL ----------
+# ---------------------------
+# Backend URL resolution
+# Order: st.secrets -> ENV -> default
+# ---------------------------
 DEFAULT_BACKEND_URL = "http://localhost:8000"
 try:
     BACKEND_URL = st.secrets["BACKEND_URL"]
 except (FileNotFoundError, KeyError, StreamlitAPIException):
     BACKEND_URL = os.getenv("BACKEND_URL", DEFAULT_BACKEND_URL)
 
-# ---------- Auth headers (rebuilt on each run) ----------
-AUTH_HEADERS = {"Authorization": f"Bearer {st.session_state['token']}"} if "token" in st.session_state else {}
-
-# ---------- Labels for R strategies ----------
-LABELS = {
-    "R0": "Refuse",
-    "R1": "Rethink",
-    "R2": "Reduce",
-    "R3": "Reuse",
-    "R4": "Repair",
-    "R5": "Refurbish",
-    "R6": "Remanufacture",
-    "R7": "Repurpose",
-    "R8": "Recycle",
-    "R9": "Recover",
-}
-
-# ---------- API helpers ----------
-def get_materials():
-    project_id = st.session_state.get("project_id")
+# ---------------------------
+# Session defaults
+# ---------------------------
+for key, default in [
+    ("is_auth", False),
+    ("auth_token", None),
+    ("user_name", None),
+    ("project_id", None),
+    ("projects_cache", None),
+]:
+    if key not in st.session_state:
+        st.session_state[key] = default
+
+# ---------------------------
+# Auth header helper
+# ---------------------------
+def auth_headers():
+    token = st.session_state.get("auth_token")
+    if not token:
+        return {}
+    return {"Authorization": f"Bearer {token}"}
+
+# ---------------------------
+# Simple API helpers
+# ---------------------------
+def api_get(path: str, params=None):
+    url = f"{BACKEND_URL.rstrip('/')}/{path.lstrip('/')}"
+    try:
+        r = requests.get(url, params=params or {}, headers=auth_headers(), timeout=30)
+        r.raise_for_status()
+        if r.content:
+            return r.json()
+        return None
+    except requests.RequestException as e:
+        st.error(f"GET {url} failed: {e}")
+        return None
+
+def api_post(path: str, payload=None):
+    url = f"{BACKEND_URL.rstrip('/')}/{path.lstrip('/')}"
+    try:
+        r = requests.post(url, data=json.dumps(payload or {}), headers={
+            "Content-Type": "application/json",
+            **auth_headers()
+        }, timeout=30)
+        r.raise_for_status()
+        if r.content:
+            return r.json()
+        return None
+    except requests.RequestException as e:
+        st.error(f"POST {url} failed: {e}")
+        return None
+
+# ---------------------------
+# Data fetching helpers
+# ---------------------------
+def get_projects():
+    """Fetch once and cache."""
+    if st.session_state.projects_cache is not None:
+        return st.session_state.projects_cache
+    data = api_get("/projects")
+    if isinstance(data, list):
+        st.session_state.projects_cache = data
+    else:
+        st.session_state.projects_cache = []
+    return st.session_state.projects_cache
+
+def get_materials(project_id: int):
     if not project_id:
         return []
-    try:
-        r = requests.get(
-            f"{BACKEND_URL}/materials",
-            params={"project_id": project_id},
-            headers=AUTH_HEADERS,
-        )
-        if r.ok:
-            return r.json()
-        st.error(r.text)
-    except Exception as e:
-        st.error(str(e))
-    return []
-
-def get_components():
-    project_id = st.session_state.get("project_id")
+    data = api_get("/materials", params={"project_id": project_id})
+    return data if isinstance(data, list) else []
+
+def get_components_tree(project_id: int):
     if not project_id:
-        return []
-    try:
-        r = requests.get(
-            f"{BACKEND_URL}/components",
-            params={"project_id": project_id},
-            headers=AUTH_HEADERS,
-        )
-        if r.ok:
-            return r.json()
-        st.error(r.text)
-    except Exception as e:
-        st.error(str(e))
-    return []
-
-def get_projects():
-    try:
-        r = requests.get(
-            f"{BACKEND_URL}/projects",
-            headers=AUTH_HEADERS,
-        )
-        r.raise_for_status()
-        return r.json()
-    except Exception:
-        return []
-
-# ---------- Projects (Landing) ----------
-def render_projects():
-    st.title("Your Projects")
-
-    # Unauthenticated: show login form in main
-    if "token" not in st.session_state:
-        with st.form("login_main"):
-            st.subheader("Sign in")
-            u = st.text_input("Username")
-            p = st.text_input("Password", type="password")
-            if st.form_submit_button("Login"):
-                try:
-                    res = requests.post(f"{BACKEND_URL}/token", data={"username": u, "password": p})
-                    res.raise_for_status()
-                    st.session_state["token"] = res.json().get("access_token")
-                    navigate("Projects")
-                except Exception:
-                    st.error("Login failed")
-        return
-
-    # Authenticated: load projects
-    try:
-        projects = get_projects() or []
-    except Exception:
-        projects = []
-
-    # Sort older first; fallback by id
-    def sort_key(p):
-        return (p.get("created_at") or ""), p.get("id", 0)
-
-    projs_sorted = sorted(projects, key=sort_key)
-
-    # Tiles list
-    tiles = projs_sorted
-
-    # Create Project dialog
-    @st.dialog("Create Project")
-    def create_project_dialog():
-        new_name = st.text_input("Project name")
-        r_opts = {
-            "Refuse (R0)": "R0",
-            "Rethink (R1)": "R1",
-            "Reduce (R2)": "R2",
-            "Reuse (R3)": "R3",
-            "Repair (R4)": "R4",
-            "Refurbish (R5)": "R5",
-            "Remanufacture (R6)": "R6",
-            "Repurpose (R7)": "R7",
-            "Recycle (R8)": "R8",
-            "Recover (R9)": "R9",
-        }
-        selected_strats = [
-            code
-            for label, code in r_opts.items()
-            if st.checkbox(label, key=f"dlg_{code}")
-        ]
-        c1, c2 = st.columns(2)
-        if c1.button("Create"):
-            if not new_name:
-                st.error("Please enter a name")
-            else:
-                try:
-                    res = requests.post(
-                        f"{BACKEND_URL}/projects",
-                        json={"name": new_name, "r_strategies": selected_strats},
-                        headers=AUTH_HEADERS,
-                    )
-                    res.raise_for_status()
-                    st.success("Project created")
-                    st.rerun()
-                except Exception as e:
-                    st.error(str(e))
-        if c2.button("Cancel"):
-            st.rerun()
-
-    def edit_project_dialog(proj):
-        @st.dialog("Edit Project")
-        def _dlg():
-            new_name = st.text_input("Project name", value=proj["name"])
-            r_opts = {
-                "Refuse (R0)": "R0",
-                "Rethink (R1)": "R1",
-                "Reduce (R2)": "R2",
-                "Reuse (R3)": "R3",
-                "Repair (R4)": "R4",
-                "Refurbish (R5)": "R5",
-                "Remanufacture (R6)": "R6",
-                "Repurpose (R7)": "R7",
-                "Recycle (R8)": "R8",
-                "Recover (R9)": "R9",
-            }
-            selected_strats = [
-                code
-                for label, code in r_opts.items()
-                if st.checkbox(
-                    label,
-                    key=f"edit_{proj['id']}_{code}",
-                    value=code in (proj.get("r_strategies") or []),
-                )
-            ]
-            c1, c2 = st.columns(2)
-            if c1.button("Change"):
-                if not new_name:
-                    st.error("Please enter a name")
-                else:
-                    try:
-                        res = requests.put(
-                            f"{BACKEND_URL}/projects/{proj['id']}",
-                            json={"name": new_name, "r_strategies": selected_strats},
-                            headers=AUTH_HEADERS,
-                        )
-                        res.raise_for_status()
-                        st.success("Project updated")
-                        st.rerun()
-                    except Exception as e:
-                        st.error(str(e))
-            if c2.button("Cancel"):
-                st.rerun()
-
-        _dlg()
-
-    @st.dialog("Copy Project")
-    def copy_project_dialog():
-        if not projects:
-            st.write("No projects available")
-            if st.button("Cancel"):
-                st.rerun()
-            return
-        proj_options = {p["name"]: p["id"] for p in projects}
-        sel = st.selectbox("Source project", list(proj_options.keys()))
-        src_id = proj_options[sel]
-        new_name = st.text_input("Project name")
-        r_opts = {
-            "Refuse (R0)": "R0",
-            "Rethink (R1)": "R1",
-            "Reduce (R2)": "R2",
-            "Reuse (R3)": "R3",
-            "Repair (R4)": "R4",
-            "Refurbish (R5)": "R5",
-            "Remanufacture (R6)": "R6",
-            "Repurpose (R7)": "R7",
-            "Recycle (R8)": "R8",
-            "Recover (R9)": "R9",
-        }
-        selected_strats = [
-            code
-            for label, code in r_opts.items()
-            if st.checkbox(label, key=f"copy_{code}")
-        ]
-        c1, c2 = st.columns(2)
-        if c1.button("Copy"):
-            if not new_name:
-                st.error("Please enter a name")
-            else:
-                try:
-                    res = requests.post(
-                        f"{BACKEND_URL}/projects/{src_id}/copy",
-                        json={"name": new_name, "r_strategies": selected_strats},
-                        headers=AUTH_HEADERS,
-                    )
-                    res.raise_for_status()
-                    st.success("Project copied")
-                    st.rerun()
-                except Exception as e:
-                    st.error(str(e))
-        if c2.button("Cancel"):
-            st.rerun()
-
-    @st.dialog("Delete Project")
-    def confirm_delete_dialog(project_id, project_name):
-        st.write(
-            "Deleting this project will also delete **all components** in this project. Are you sure you want to proceed?"
-        )
-        st.write(f"Project: **{project_name}**")
-        c1, c2 = st.columns(2)
-        if c1.button("Delete"):
-            resp = requests.delete(
-                f"{BACKEND_URL}/projects/{project_id}", headers=AUTH_HEADERS
-            )
-            if resp.status_code == 204:
-                st.success("Project deleted")
-                st.rerun()
-            else:
-                st.error(resp.text)
-        if c2.button("Cancel"):
-            st.rerun()
-
-    # Grid: 3 columns, fill left-to-right
-    N_COLS = 3
-    cols = st.columns(N_COLS)
-
-    for i, proj in enumerate(tiles):
-        col = cols[i % N_COLS]
-        with col:
-            # Tile: fixed-height name area + buttons -> consistent tile heights
-            with st.container(border=True):
-                st.markdown(
-                    f"""
-                    <div style="
-                        height:64px;
-                        overflow:hidden;
-                        display:-webkit-box;
-                        -webkit-line-clamp:2;
-                        -webkit-box-orient:vertical;
-                        font-weight:600;
-                        font-size:1.1rem;
-                        line-height:1.2;
-                        margin-bottom:2px;">{proj['name']}</div>
-                    """,
-                    unsafe_allow_html=True,
-                )
-                codes = proj.get("r_strategies") or []
-                labels = [LABELS.get(c, c) for c in codes]
-                tags_html = " ".join(
-                    f"<span style='padding:2px 6px;border:1px solid #ccc;"
-                    f"border-radius:8px;font-size:12px;margin-right:4px'>{lbl}</span>"
-                    for lbl in labels
-                )
-                st.markdown(
-<<<<<<< HEAD
-=======
-
->>>>>>> de37cfde
-                    f"<div style='height:72px;margin:2px 0 6px 0;overflow:hidden'>{tags_html}</div>",
-                    unsafe_allow_html=True,
-                )
-                if st.button("Select", key=f"proj_select_{proj['id']}", use_container_width=True):
-                    st.session_state["project_id"] = proj["id"]
-                    st.session_state["r_strategies"] = proj.get("r_strategies") or []
-                    navigate("Components")  # jump to Components when selecting a Project
-                st.markdown("<div style='height:4px'></div>", unsafe_allow_html=True)
-<<<<<<< HEAD
-                c1, c2 = st.columns(2)
-                if c1.button(
-                    "Edit", key=f"proj_edit_{proj['id']}", use_container_width=True
-                ):
-                    edit_project_dialog(proj)
-                if c2.button(
-=======
-                if st.button(
->>>>>>> de37cfde
-                    "Delete", key=f"proj_delete_{proj['id']}", use_container_width=True
-                ):
-                    confirm_delete_dialog(proj["id"], proj["name"])
-
-    # Centered Create Project tile
-    create_cols = st.columns(N_COLS)
-    with create_cols[1]:
-        with st.container(border=True):
-            if st.button(
-                "➕ Create Project",
-                use_container_width=True,
-                key="create_project_main",
-            ):
-                create_project_dialog()
-        st.markdown("<div style='height:4px'></div>", unsafe_allow_html=True)
-        with st.container(border=True):
-            if st.button(
-                "📄 Copy Project",
-                use_container_width=True,
-                key="copy_project_main",
-            ):
-                copy_project_dialog()
-
-    from streamlit.components.v1 import html
-    html(
+        return {}
+    data = api_get("/components/tree", params={"project_id": project_id})
+    return data if isinstance(data, dict) else {}
+
+# ---------------------------
+# UI Helpers
+# ---------------------------
+def hide_streamlit_chrome_for_logged_out():
+    """
+    When not authenticated:
+      - Hide sidebar entirely
+      - Keep a clean 'DIMOP 2.2' landing with login form
+    """
+    st.markdown(
         """
-        <script>
-        const doc = window.parent.document;
-        Array.from(doc.getElementsByTagName('button')).forEach(btn => {
-            const txt = btn.innerText.trim();
-            if (txt === 'Select') btn.classList.add('btn-select');
-            else if (txt === 'Delete') btn.classList.add('btn-delete');
-            else if (txt === '➕ Create Project') btn.classList.add('btn-create');
-            else if (txt === 'Edit') btn.classList.add('btn-edit');
-            else if (txt === '📄 Copy Project') btn.classList.add('btn-copy');
-        });
-        </script>
         <style>
-        .btn-select:hover,
-        .btn-select:active,
-        .btn-select:focus { background-color: #00B050 !important; }
-        .btn-delete:hover,
-        .btn-delete:active,
-        .btn-delete:focus { background-color: #FF0000 !important; }
-        .btn-create:hover { filter: brightness(1.05); }
-        .btn-edit:hover,
-        .btn-edit:active,
-        .btn-edit:focus { filter: brightness(1.05); }
-        .btn-copy:hover { filter: brightness(1.05); }
+            /* Hide sidebar entirely */
+            [data-testid="stSidebar"] { display: none !important; }
+            /* Hide hamburger menu and Streamlit footer */
+            [data-testid="baseButton-headerNoPadding"] { display: none !important; }
+            footer { visibility: hidden; }
+            /* Optional: reduce top padding for a tighter look */
+            .block-container { padding-top: 2rem; }
         </style>
         """,
-        height=0,
+        unsafe_allow_html=True
     )
 
-# ---------- Misc ----------
-def build_graphviz_tree(items):
-    dot = Digraph()
-    for comp in items:
-        label = f"{comp['name']}\nLevel {comp.get('level', '')}"
-        dot.node(str(comp['id']), label)
-    for comp in items:
-        parent = comp.get('parent_id')
-        if parent:
-            dot.edge(str(parent), str(comp['id']))
-    return dot
-
-# ---------- Title ----------
-st.title("DIMOP 2.2")
-
-# ---------- Sidebar: Page select (no warning, no direct state writes) ----------
-page_options = ["Projects", "Materials", "Components", "Export/Import"]
-pending = st.session_state.pop("_nav_to", None)
-current = st.session_state.get("page_select", "Projects")
-if pending and pending in page_options:
-    current = pending
-    st.session_state["page_select"] = current
-
-page = st.sidebar.selectbox(
-    "Page",
-    page_options,
-    index=page_options.index(current),
-    key="page_select",
-)
-
-st.sidebar.divider()
-
-# ---------- Sidebar: Project dropdown + R tags + Logout ----------
-if "token" in st.session_state:
-    # Project dropdown (kept as requested)
-    projects = get_projects()
-    if projects:
-        proj_options = {f"{p['name']} (id:{p['id']})": p['id'] for p in projects}
-        proj_map = {p['id']: p for p in projects}
-        if "project_id" not in st.session_state and proj_options:
-            st.session_state.project_id = next(iter(proj_options.values()))
-        selected = st.sidebar.selectbox(
-            "Project",
-            list(proj_options.keys()),
-            index=list(proj_options.values()).index(st.session_state.project_id) if proj_options else 0,
-        )
-        st.session_state.project_id = proj_options[selected]
-        st.session_state.r_strategies = (
-            proj_map[st.session_state.project_id].get("r_strategies") or []
-        )
-    else:
-        st.sidebar.write("No projects available")
-
-    # R strategy tags under the dropdown
-    codes = st.session_state.get("r_strategies") or []
-    labels = [LABELS.get(c, c) for c in codes]
-    if labels:
-        st.sidebar.markdown(
-            " ".join(
-                [
-                    f"<span style='padding:2px 6px;border:1px solid #ccc;border-radius:8px;"
-                    f"font-size:12px;margin-right:4px'>{lbl}</span>"
-                    for lbl in labels
-                ]
-            ),
-            unsafe_allow_html=True,
-        )
-
-    st.sidebar.divider()
-    if st.sidebar.button("Logout"):
-        st.session_state.pop("token", None)
-        navigate("Projects")
-
-# ---------- Page renderers ----------
-
-def render_materials():
-    require_auth()
-    st.header("Create material")
-    with st.form("create_material"):
-        name = st.text_input("Name")
-        description = st.text_input("Description")
-        total_gwp = st.number_input("Total - GWP", value=0.0)
-        fossil_gwp = st.number_input("Fossil - GWP", value=0.0)
-        biogenic_gwp = st.number_input("Biogenic - GWP", value=0.0)
-        adpf = st.number_input("ADPF", value=0.0)
-        density = st.number_input("Density", value=0.0)
-        is_dangerous = st.checkbox("Dangerous")
-        submitted = st.form_submit_button("Create")
-        if submitted and name:
-            res = requests.post(
-                f"{BACKEND_URL}/materials",
-                json={
-                    "name": name,
-                    "description": description,
-                    "total_gwp": total_gwp,
-                    "fossil_gwp": fossil_gwp,
-                    "biogenic_gwp": biogenic_gwp,
-                    "adpf": adpf,
-                    "density": density,
-                    "is_dangerous": is_dangerous,
-                    "project_id": st.session_state.get("project_id"),
-                },
-                headers=AUTH_HEADERS,
-            )
-            if res.ok:
-                st.success("Material created")
+def logout_button():
+    with st.sidebar:
+        st.markdown("### Account")
+        if st.button("Logout", use_container_width=True):
+            for k in ["is_auth", "auth_token", "user_name", "project_id", "projects_cache"]:
+                st.session_state[k] = None if k != "is_auth" else False
+            rerun()
+
+def project_selector():
+    with st.sidebar:
+        st.markdown("### Project")
+        projects = get_projects()
+        if not projects:
+            st.info("No projects available.")
+            return
+        # Build mapping
+        names = [p.get("name", f"Project {p.get('id')}") for p in projects]
+        ids = [p.get("id") for p in projects]
+
+        # Determine current index
+        if st.session_state.project_id in ids:
+            current_idx = ids.index(st.session_state.project_id)
+        else:
+            current_idx = 0
+
+        choice = st.selectbox("Select project", options=list(range(len(names))),
+                              format_func=lambda i: names[i], index=current_idx)
+        chosen_id = ids[choice]
+        if chosen_id != st.session_state.project_id:
+            st.session_state.project_id = chosen_id
+            rerun()
+
+# ---------------------------
+# Views
+# ---------------------------
+def render_login():
+    hide_streamlit_chrome_for_logged_out()
+    st.title("DiMOP 2.2")
+
+    st.write("Please sign in to continue.")
+    with st.form("login_form", clear_on_submit=False):
+        username = st.text_input("Username", value="", autocomplete="username")
+        password = st.text_input("Password", value="", type="password", autocomplete="current-password")
+        submitted = st.form_submit_button("Sign in")
+        if submitted:
+            if not username or not password:
+                st.warning("Please enter both username and password.")
             else:
-                st.error(res.text)
-
-    st.header("Update material")
-    materials = get_materials()
-    if materials:
-        mat_options = {f"{m['name']} (id:{m['id']})": m for m in materials}
-        selected = st.selectbox("Select material", list(mat_options.keys()))
-        mat = mat_options[selected]
-        with st.form("update_material"):
-            up_name = st.text_input("Name", mat["name"])
-            up_desc = st.text_input("Description", mat.get("description", ""))
-            up_total = st.number_input(
-                "Total - GWP",
-                value=mat.get("total_gwp", 0.0) or 0.0,
-            )
-            up_fossil = st.number_input(
-                "Fossil - GWP",
-                value=mat.get("fossil_gwp", 0.0) or 0.0,
-            )
-            up_bio = st.number_input(
-                "Biogenic - GWP",
-                value=mat.get("biogenic_gwp", 0.0) or 0.0,
-            )
-            up_adpf = st.number_input(
-                "ADPF",
-                value=mat.get("adpf", 0.0) or 0.0,
-            )
-            up_density = st.number_input(
-                "Density",
-                value=mat.get("density", 0.0) or 0.0,
-            )
-            up_danger = st.checkbox(
-                "Dangerous",
-                value=mat.get("is_dangerous", False),
-            )
-            updated = st.form_submit_button("Update")
-            if updated:
-                res = requests.put(
-                    f"{BACKEND_URL}/materials/{mat['id']}",
-                    json={
-                        "name": up_name,
-                        "description": up_desc,
-                        "total_gwp": up_total,
-                        "fossil_gwp": up_fossil,
-                        "biogenic_gwp": up_bio,
-                        "adpf": up_adpf,
-                        "density": up_density,
-                        "is_dangerous": up_danger,
-                        "project_id": st.session_state.get("project_id"),
-                    },
-                    headers=AUTH_HEADERS,
-                )
-                if res.ok:
-                    st.success("Material updated")
-                else:
-                    st.error(res.text)
-    else:
-        st.info("No materials available")
-
-    st.header("Existing materials")
-    for m in materials:
-        col1, col2 = st.columns([4, 1])
-        info = (
-            f"Total: {m.get('total_gwp', '')}, "
-            f"Fossil: {m.get('fossil_gwp', '')}, "
-            f"Biogenic: {m.get('biogenic_gwp', '')}, "
-            f"ADPF: {m.get('adpf', '')}, "
-            f"Danger: {m.get('is_dangerous', '')}"
-        )
-        col1.write(
-            f"{m['name']} ({m['id']}) - {m.get('description', '')} | {info}"
-        )
-        if col2.button("Delete", key=f"del_mat_{m['id']}"):
-            requests.delete(
-                f"{BACKEND_URL}/materials/{m['id']}",
-                params={"project_id": st.session_state.get("project_id")},
-                headers=AUTH_HEADERS,
-            )
-            rerun()
-
-def render_components():
-    require_auth()
-    materials = get_materials()
-    mat_dict = {m['name']: m['id'] for m in materials}
-    components = get_components()
-    r_strats = st.session_state.get("r_strategies") or []
-
-    @st.dialog("Create from existing component")
-    def copy_component_dialog():
-        comp_options = {f"{c['name']} (id:{c['id']})": c for c in components}
-        sel = st.selectbox(
-            "Select component",
-            list(comp_options.keys()),
-            key="copy_component_select",
-        )
-        new_name = st.text_input("New name")
-        col1, col2 = st.columns(2)
-        if col1.button("Create") and new_name:
-            orig = comp_options[sel]
-            fields = [
-                "material_id",
-                "level",
-                "parent_id",
-                "is_atomic",
-                "reusable",
-                "systemability",
-                "r_factor",
-                "trenn_eff",
-                "sort_eff",
-                "mv_bonus",
-                "mv_abzug",
-            ]
-            if orig.get("is_atomic"):
-                fields.append("volume")
-            payload = {k: orig.get(k) for k in fields}
-            payload.update(
-                {
-                    "name": new_name,
-                    "project_id": st.session_state.get("project_id"),
-                }
-            )
-            res = requests.post(
-                f"{BACKEND_URL}/components",
-                json=payload,
-                headers=AUTH_HEADERS,
-            )
-            if res.ok:
-                st.success("Component created")
-                rerun()
-            else:
-                st.error(res.text)
-        if col2.button("Cancel"):
-            rerun()
-
-    st.header("Create component")
-    level = int(
-        st.number_input(
-            "Level",
-            value=st.session_state.get("create_level", 0),
-            step=1,
-            key="create_level",
-        )
-    )
-    name = st.text_input("Name")
-    is_atomic = st.checkbox("Atomic", key="create_is_atomic")
-    mat_name = (
-        st.selectbox("Material", list(mat_dict.keys()), key="create_material")
-        if is_atomic and mat_dict
-        else ""
-    )
-    volume = (
-        st.number_input("Volume", value=0.0, key="create_volume")
-        if is_atomic
-        else None
-    )
-    parent_candidates = [c for c in components if c.get("level") == level - 1]
-    parent_map = {
-        "None": None,
-        **{f"{c['name']} (id:{c['id']})": c["id"] for c in parent_candidates},
-    }
-    parent_sel = st.selectbox("Parent component", list(parent_map.keys()))
-    reusable = st.checkbox("Reusable", key="create_reusable")
-
-    # Standardwerte
-    systemability = None
-    r_factor = None
-    trenn_eff = None
-    sort_eff = None
-    mv_bonus = 0.0
-    mv_abzug = 0.0
-    if "R8" in r_strats:
-        sys_map = {
-            "system-compatible": 1.0,
-            "potentially system-compatible": 1.0,
-            "not system-compatible": 0.0,
-        }
-        systemability = sys_map[
-            st.selectbox("System ability", list(sys_map.keys()), key="create_systemability")
-        ]
-        r_map = {
-            "Recycling as a high-quality material for the same product category": 1.0,
-            "Down-Cycling as a material with material input for other product categories": 0.9,
-            "Down-Cycling as filler for other applications": 0.3,
-            "waste-to-energy": 0.0,
-        }
-        r_factor = r_map[
-            st.selectbox(
-                "recyclability potential",
-                list(r_map.keys()),
-                key="create_r_factor",
-            )
-        ]
-        tr_map = {
-            "mono-material and free from additives or usage residues": 1.0,
-            "Components are completely separated by hand": 0.95,
-            "Mechanically separable by impact or shock": 0.90,
-            "separable by using shredding machines (shredder, mill)": 0.85,
-            "composite materials, inseparable within the product": 0.0,
-        }
-        trenn_eff = tr_map[
-            st.selectbox(
-                "Separation efficiency",
-                list(tr_map.keys()),
-                key="create_trenn_eff",
-            )
-        ]
-        sort_eff = {
-            "Sorting exclusion (criteria fulfilled)": 0.0,
-            "unreliably sortable": 0.7,
-            "Sorting with 2 MK": 0.95,
-            "Sorting with 3 MK": 0.9,
-            "No sorting necessary / pure": 1.0,
-        }[
-            st.selectbox(
-                "Sorting efficiency",
-                list(
-                    {
-                        "Sorting exclusion (criteria fulfilled)": 0.0,
-                        "unreliably sortable": 0.7,
-                        "Sorting with 2 MK": 0.95,
-                        "Sorting with 3 MK": 0.9,
-                        "No sorting necessary / pure": 1.0,
-                    }.keys()
-                ),
-                key="create_sort_eff",
-            )
-        ]
-        mv_bonus = {
-            "None": 0.0,
-            "MV 0.25 → 2.5": 2.5,
-            "MV 0.50 → 5.0": 5.0,
-            "MV 0.75 → 7.5": 7.5,
-            "MV 1.00 → 10.0": 10.0,
-        }[
-            st.selectbox(
-                "Material compatibility bonus",
-                [
-                    "None",
-                    "MV 0.25 → 2.5",
-                    "MV 0.50 → 5.0",
-                    "MV 0.75 → 7.5",
-                    "MV 1.00 → 10.0",
-                ],
-                key="create_mv_bonus",
-            )
-        ]
-        mv_abzug = {
-            "no deduction": 0.0,
-            "incompatible": -2.0,
-            "contaminating (MV-2 or MV-3)": -3.0,
-        }[
-            st.selectbox(
-                "Contaminants / deduction",
-                [
-                    "no deduction",
-                    "incompatible",
-                    "contaminating (MV-2 or MV-3)",
-                ],
-                key="create_mv_abzug",
-            )
-        ]
-
-    if st.button("Create", key="create_submit") and name:
-        if is_atomic and (not mat_dict or not mat_name):
-            st.error("Material required for atomic component")
-        else:
-            # erst Extra-Block bauen, dann mergen - so weniger fehleranfällig
-            extra_r8 = (
-                {
-                    "systemability": systemability,
-                    "r_factor": r_factor,
-                    "trenn_eff": trenn_eff,
-                    "sort_eff": sort_eff,
-                    "mv_bonus": mv_bonus,
-                    "mv_abzug": mv_abzug,
-                }
-                if "R8" in r_strats
-                else {}
-            )
-
-            payload = {
-                "name": name,
-                "project_id": st.session_state.get("project_id"),
-                "level": level,
-                "parent_id": parent_map[parent_sel],
-                "is_atomic": is_atomic,
-                "reusable": reusable,
-                **extra_r8,
-            }
-            if is_atomic:
-                payload["material_id"] = mat_dict[mat_name]
-                payload["volume"] = volume
-
-            res = requests.post(
-                f"{BACKEND_URL}/components",
-                json=payload,
-                headers=AUTH_HEADERS,
-            )
-            if res.ok:
-                st.success("Component created")
-                rerun()
-            else:
-                st.error(res.text)
-
-    if st.button("From existing Component"):
-        copy_component_dialog()
-
-    st.header("Update component")
-    if components:
-        comp_options = {f"{c['name']} (id:{c['id']})": c for c in components}
-        selected = st.selectbox(
-            "Select component",
-            list(comp_options.keys()),
-            key="update_component_select",
-        )
-        comp = comp_options[selected]
-        with st.form("update_component"):
-            up_name = st.text_input("Name", comp["name"])
-            up_level = int(
-                st.number_input(
-                    "Level",
-                    value=comp.get("level", 0) or 0,
-                    step=1,
-                )
-            )
-            up_atomic = st.checkbox(
-                "Atomic",
-                value=comp.get("is_atomic", False),
-            )
-            mat_names = list(mat_dict.keys())
-            mat_idx = (
-                mat_names.index(
-                    next(
-                        (
-                            n
-                            for n, i in mat_dict.items()
-                            if i == comp['material_id']
-                        ),
-                        mat_names[0],
-                    )
-                )
-                if mat_dict and comp.get("material_id") in mat_dict.values()
-                else 0
-            )
-            up_mat = (
-                st.selectbox("Material", mat_names, index=mat_idx)
-                if up_atomic and mat_dict
-                else ""
-            )
-            up_volume = (
-                st.number_input(
-                    "Volume",
-                    value=comp.get("volume", 0.0) or 0.0,
-                )
-                if up_atomic
-                else None
-            )
-            parent_candidates = [
-                c
-                for c in components
-                if c["id"] != comp["id"] and c.get("level") == up_level - 1
-            ]
-            parent_map = {
-                "None": None,
-                **{
-                    f"{c['name']} (id:{c['id']})": c["id"]
-                    for c in parent_candidates
-                },
-            }
-            current_parent = comp.get("parent_id")
-            if current_parent in parent_map.values():
-                parent_idx = list(parent_map.values()).index(current_parent)
-            else:
-                parent_idx = 0
-            up_parent = st.selectbox(
-                "Parent component",
-                list(parent_map.keys()),
-                index=parent_idx,
-            )
-            up_reusable = st.checkbox(
-                "Reusable",
-                value=comp.get("reusable", False),
-            )
-            up_systemability = comp.get("systemability")
-            up_r_factor = comp.get("r_factor")
-            up_trenn_eff = comp.get("trenn_eff")
-            up_sort_eff = comp.get("sort_eff")
-            up_mv_bonus = comp.get("mv_bonus")
-            up_mv_abzug = comp.get("mv_abzug")
-            if "R8" in r_strats:
-                sys_map = {
-                    "system-compatible": 1.0,
-                    "potentially system-compatible": 1.0,
-                    "not system-compatible": 0.0,
-                }
-                sys_vals = list(sys_map.values())
-                sys_idx = (
-                    sys_vals.index(up_systemability)
-                    if up_systemability in sys_vals
-                    else 0
-                )
-                up_systemability = sys_map[
-                    st.selectbox("System ability", list(sys_map.keys()), index=sys_idx)
-                ]
-                r_map = {
-                    "Recycling as a high-quality material for the same product category": 1.0,
-                    "Down-Cycling as a material with material input for other product categories": 0.9,
-                    "Down-Cycling as filler for other applications": 0.3,
-                    "waste-to-energy": 0.0,
-                }
-                r_vals = list(r_map.values())
-                r_idx = (
-                    r_vals.index(up_r_factor)
-                    if up_r_factor in r_vals
-                    else 0
-                )
-                up_r_factor = r_map[
-                    st.selectbox(
-                        "recyclability potential",
-                        list(r_map.keys()),
-                        index=r_idx,
-                    )
-                ]
-                tr_map = {
-                    "mono-material and free from additives or usage residues": 1.0,
-                    "Components are completely separated by hand": 0.95,
-                    "Mechanically separable by impact or shock": 0.90,
-                    "separable by using shredding machines (shredder, mill)": 0.85,
-                    "composite materials, inseparable within the product": 0.0,
-                }
-                tr_vals = list(tr_map.values())
-                tr_idx = (
-                    tr_vals.index(up_trenn_eff)
-                    if up_trenn_eff in tr_vals
-                    else 0
-                )
-                up_trenn_eff = tr_map[
-                    st.selectbox(
-                        "Separation efficiency",
-                        list(tr_map.keys()),
-                        index=tr_idx,
-                    )
-                ]
-                sort_map = {
-                    "Sorting exclusion (criteria fulfilled)": 0.0,
-                    "unreliably sortable": 0.7,
-                    "Sorting with 2 MK": 0.95,
-                    "Sorting with 3 MK": 0.9,
-                    "No sorting necessary / pure": 1.0,
-                }
-                sort_vals = list(sort_map.values())
-                sort_idx = (
-                    sort_vals.index(up_sort_eff)
-                    if up_sort_eff in sort_vals
-                    else 0
-                )
-                up_sort_eff = sort_map[
-                    st.selectbox(
-                        "Sorting efficiency",
-                        list(sort_map.keys()),
-                        index=sort_idx,
-                    )
-                ]
-                mv_bonus_map = {
-                    "None": 0.0,
-                    "MV 0.25 → 2.5": 2.5,
-                    "MV 0.50 → 5.0": 5.0,
-                    "MV 0.75 → 7.5": 7.5,
-                    "MV 1.00 → 10.0": 10.0,
-                }
-                mv_bonus_vals = list(mv_bonus_map.values())
-                mv_bonus_idx = (
-                    mv_bonus_vals.index(up_mv_bonus)
-                    if up_mv_bonus in mv_bonus_vals
-                    else 0
-                )
-                up_mv_bonus = mv_bonus_map[
-                    st.selectbox(
-                        "Material compatibility bonus",
-                        list(mv_bonus_map.keys()),
-                        index=mv_bonus_idx,
-                    )
-                ]
-                mv_abzug_map = {
-                    "no deduction": 0.0,
-                    "incompatible": -2.0,
-                    "contaminating (MV-2 or MV-3)": -3.0,
-                }
-                mv_abzug_vals = list(mv_abzug_map.values())
-                mv_abzug_idx = (
-                    mv_abzug_vals.index(up_mv_abzug)
-                    if up_mv_abzug in mv_abzug_vals
-                    else 0
-                )
-                up_mv_abzug = mv_abzug_map[
-                    st.selectbox(
-                        "Contaminants / deduction",
-                        list(mv_abzug_map.keys()),
-                        index=mv_abzug_idx,
-                    )
-                ]
-            updated = st.form_submit_button("Update")
-
-            if updated:
-                payload = {
-                    "name": up_name,
-                    "project_id": st.session_state.get("project_id"),
-                    "material_id": mat_dict.get(up_mat),
-                    "level": up_level,
-                    "parent_id": parent_map[up_parent],
-                    "is_atomic": up_atomic,
-                    "reusable": up_reusable,
-                    **(
-                        {
-                            "systemability": up_systemability,
-                            "r_factor": up_r_factor,
-                            "trenn_eff": up_trenn_eff,
-                            "sort_eff": up_sort_eff,
-                            "mv_bonus": up_mv_bonus,
-                            "mv_abzug": up_mv_abzug,
-                        }
-                        if "R8" in r_strats
-                        else {},
-                    ),
-                }
-                if up_atomic:
-                    payload["volume"] = up_volume
-                res = requests.put(
-                    f"{BACKEND_URL}/components/{comp['id']}",
-                    json=payload,
-                    headers=AUTH_HEADERS,
-                )
-                if res.ok:
-                    st.success("Component updated")
+                # Adjust to your backend auth endpoint/response
+                resp = api_post("/auth/login", {"username": username, "password": password})
+                if resp and "access_token" in resp:
+                    st.session_state.is_auth = True
+                    st.session_state.auth_token = resp["access_token"]
+                    st.session_state.user_name = username
+                    # Reset caches on new login
+                    st.session_state.projects_cache = None
+                    st.session_state.project_id = None
+                    st.success("Signed in successfully.")
                     rerun()
                 else:
-                    st.error(res.text)
-    else:
-        st.info("No components available")
-
-    st.header("Existing components")
-    for c in components:
-        mat = next((m for m in materials if m['id'] == c['material_id']), None)
-        mat_name = mat['name'] if mat else 'N/A'
-        mat_density = mat.get('density') if mat else None
-        vol = c.get('volume')
-        weight = c.get('weight')
-        info = (
-            f"Material: {mat_name}, "
-            f"Volume: {vol if vol is not None else 'N/A'}, "
-            f"Density: {mat_density if mat_density is not None else 'N/A'}"
-        )
-        if weight is not None:
-            info += f", Weight: {weight}"
-        col1, col2 = st.columns([4, 1])
-        col1.write(f"{c['name']} ({c['id']}) - {info}")
-        if col2.button("Delete", key=f"del_comp_{c['id']}"):
-            requests.delete(
-                f"{BACKEND_URL}/components/{c['id']}",
-                params={"project_id": st.session_state.get("project_id")},
-                headers=AUTH_HEADERS,
+                    st.error("Invalid credentials or server error.")
+
+def render_components_graph(project_id: int):
+    """
+    Renders a simple component tree graph using Graphviz.
+    Expects backend /components/tree to return a dict like:
+    {
+      "id": 1, "name": "Product A", "children": [
+        {"id": 2, "name": "Assembly B", "children": [...]},
+        ...
+      ]
+    }
+    """
+    tree = get_components_tree(project_id)
+    if not tree:
+        st.info("No component tree available.")
+        return
+
+    dot = Digraph(comment="Component Tree", format="svg")
+    dot.attr(rankdir="LR", concentrate="true", fontsize="10")
+
+    def add_node(n):
+        nid = str(n.get("id"))
+        label = n.get("name", f"Node {nid}")
+        dot.node(nid, label=label, shape="box", style="rounded")
+        for child in n.get("children", []):
+            cid = str(child.get("id"))
+            dot.edge(nid, cid)
+            add_node(child)
+
+    add_node(tree)
+    st.graphviz_chart(dot.source, use_container_width=True)
+
+def render_app():
+    # Sidebar controls
+    logout_button()
+    project_selector()
+
+    st.title("DiMOP 2.2")
+    if not st.session_state.project_id:
+        st.warning("Please select a project from the sidebar.")
+        return
+
+    # Main content tabs
+    tab1, tab2 = st.tabs(["Overview", "Materials"])
+
+    with tab1:
+        st.subheader("Components")
+        render_components_graph(st.session_state.project_id)
+
+        st.subheader("Create a new component")
+        # IMPORTANT: Use a form with submit button; no callbacks on other widgets
+        with st.form("create_component_form", clear_on_submit=True):
+            comp_name = st.text_input("Component name")
+            parent_id = st.number_input(
+                "Parent component ID (leave 0 for root)", min_value=0, value=0, step=1
             )
-            rerun()
-
-    def build_tree(items):
-        comp_map = {c['id']: {**c, 'children': []} for c in items}
-        roots = []
-        for comp in comp_map.values():
-            parent_id = comp.get('parent_id')
-            if parent_id and parent_id in comp_map:
-                comp_map[parent_id]['children'].append(comp)
-            else:
-                roots.append(comp)
-        return roots
-
-    def display_tree(nodes, level=0):
-        for node in nodes:
-            indent = " " * (level * 4)
-            st.markdown(f"{indent}- {node['name']} (id:{node['id']})")
-            if node['children']:
-                display_tree(node['children'], level + 1)
-
-    @st.dialog("Calculate sustainability assessment")
-    def sustainability_dialog():
-        st.write("Calculate sustainability assessment?")
-        col1, col2 = st.columns(2)
-        if col1.button("Yes, calculate"):
-            try:
-                res = requests.post(
-                    f"{BACKEND_URL}/sustainability/calculate",
-                    params={"project_id": st.session_state.get("project_id")},
-                )
-                res.raise_for_status()
-                st.session_state.sustainability = res.json()
-            except Exception as e:
-                st.session_state.sustainability = []
-                st.error(str(e))
-            rerun()
-        if col2.button("Cancel"):
-            rerun()
-
-    st.header("Component hierarchy")
-    st.graphviz_chart(build_graphviz_tree(components))
-    tree = build_tree(components)
-    display_tree(tree)
-
-    if st.button("Finish"):
-        sustainability_dialog()
-
-    if st.session_state.get("sustainability"):
-        st.header("Sustainability scores")
-        for entry in st.session_state.sustainability:
-            st.write(f"{entry['name']}: {entry['score']:.2f}")
-
-    st.header("Evaluate component")
-    if components:
-        eval_map = {f"{c['name']} (id:{c['id']})": c['id'] for c in components}
-        sel_eval = st.selectbox("Component to evaluate", list(eval_map.keys()))
-        if st.button("Run evaluation"):
-            try:
-                res = requests.post(
-                    f"{BACKEND_URL}/evaluation/{eval_map[sel_eval]}",
-                    params={"project_id": st.session_state.get("project_id")},
-                    headers=AUTH_HEADERS,
-                )
-                res.raise_for_status()
-                st.session_state.evaluation = res.json()
-            except Exception as e:
-                st.error(str(e))
-        if st.session_state.get("evaluation"):
-            ev = st.session_state.evaluation
-            st.write(f"RV: {ev['rv']:.2f}")
-            st.write(f"Grade: {ev['grade']}")
-            st.write(
-                f"Total GWP: {ev['total_gwp']:.2f}, Fossil: {ev['fossil_gwp']:.2f}, "
-                f"Biogenic: {ev['biogenic_gwp']:.2f}, ADPf: {ev['adpf']:.2f}"
+            weight = st.number_input("Weight (kg)", min_value=0.0, value=0.0, step=0.01, format="%.4f")
+            submitted = st.form_submit_button("Create component")
+            if submitted:
+                payload = {
+                    "project_id": st.session_state.project_id,
+                    "name": comp_name,
+                    "parent_id": int(parent_id) if parent_id else None,
+                    "weight": float(weight),
+                }
+                resp = api_post("/components", payload)
+                if resp and resp.get("id"):
+                    st.success(f"Component created (ID: {resp['id']}).")
+                    rerun()
+                else:
+                    st.error("Failed to create component.")
+
+    with tab2:
+        st.subheader("Materials by project")
+        mats = get_materials(st.session_state.project_id)
+        if not mats:
+            st.info("No materials found for the selected project.")
+        else:
+            # Simple table
+            st.dataframe(
+                [
+                    {
+                        "ID": m.get("id"),
+                        "Name": m.get("name"),
+                        "Family": m.get("family"),
+                        "GWP_total": m.get("gwp_total"),
+                        "ADPf": m.get("adpf"),
+                        "Dangerous": bool(m.get("is_dangerous")),
+                    }
+                    for m in mats
+                ],
+                use_container_width=True,
             )
 
-def render_export_import():
-    require_auth()
-    st.header("Export database")
-    if st.button("Download CSV"):
-        try:
-            res = requests.get(
-                f"{BACKEND_URL}/export",
-                params={"project_id": st.session_state.get("project_id")},
-                headers=AUTH_HEADERS,
-            )
-            res.raise_for_status()
-            st.download_button(
-                "Save export.csv",
-                res.text,
-                file_name="export.csv",
-                mime="text/csv",
-            )
-            st.success("Export generated")
-        except Exception as e:
-            st.error(str(e))
-
-    st.header("Import database")
-    uploaded = st.file_uploader("CSV file", type="csv")
-    if uploaded and st.button("Upload"):
-        try:
-            files = {"file": (uploaded.name, uploaded.getvalue(), "text/csv")}
-            resp = requests.post(
-                f"{BACKEND_URL}/import",
-                files=files,
-                params={"project_id": st.session_state.get("project_id")},
-                headers=AUTH_HEADERS,
-            )
-            resp.raise_for_status()
-            st.success("Import successful")
-        except Exception as e:
-            st.error(str(e))
-
-
-# ---------- Router ----------
-if page == "Projects":
-    render_projects()
-elif page == "Materials":
-    render_materials()
-elif page == "Components":
-    render_components()
-elif page == "Export/Import":
-    render_export_import()+        st.divider()
+        st.subheader("Add material")
+        with st.form("add_material_form", clear_on_submit=True):
+            m_name = st.text_input("Material name")
+            m_family = st.text_input("Material family (optional)")
+            m_gwp = st.number_input("GWP total", min_value=0.0, value=0.0, step=0.001, format="%.6f")
+            m_adpf = st.number_input("ADPf", min_value=0.0, value=0.0, step=0.001, format="%.6f")
+            m_danger = st.checkbox("Dangerous substance")
+            submitted = st.form_submit_button("Create material")
+            if submitted:
+                payload = {
+                    "project_id": st.session_state.project_id,
+                    "name": m_name,
+                    "family": m_family or None,
+                    "gwp_total": float(m_gwp),
+                    "adpf": float(m_adpf),
+                    "is_dangerous": bool(m_danger),
+                }
+                resp = api_post("/materials", payload)
+                if resp and resp.get("id"):
+                    st.success(f"Material created (ID: {resp['id']}).")
+                    # Invalidate cache? materials aren’t cached here, simply rerun.
+                    rerun()
+                else:
+                    st.error("Failed to create material.")
+
+# ---------------------------
+# Main router
+# ---------------------------
+def main():
+    if not st.session_state.is_auth:
+        render_login()
+        return
+
+    # Authenticated app
+    render_app()
+
+if __name__ == "__main__":
+    main()