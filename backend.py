--- conflicted
+++ resolved
@@ -191,33 +191,32 @@
     db: Session,
     cache: Dict[int, float] | None = None,
 ) -> float:
+    """
+    Recursively compute the sustainability score for a component hierarchy.
+    For atomic components: score = weight * material.co2_value.
+    For composite components: score = sum(child_scores) * reuse_factor * connection_factor.
+    """
     if cache is None:
         cache = {}
     if component.id in cache:
         return cache[component.id]
 
     if component.is_atomic:
-        material_co2 = component.material.co2_value or 0
+        material_co2 = component.material.co2_value or 0.0
         weight = component.weight or 0
         score = weight * material_co2
     else:
-        child_scores = [
-            compute_component_score(child, db, cache)
-            for child in component.children
-        ]
+        # Compute scores for children
+        child_scores = [compute_component_score(child, db, cache) for child in component.children]
         children_sum = sum(child_scores)
+        # Apply reuse factor
         reuse_factor = 0.9 if component.reusable else 1.0
-<<<<<<< HEAD
-        connection_factor = (
-            0.95 if component.connection_type == "screwed" else 1.0
-        )
-        score = children_sum * reuse_factor * connection_factor
-=======
+        # Compute connection factor based on connection_type level (0 to 5)
         level = component.connection_type or 0
         bounded = min(max(level, 0), 5)
         connection_factor = 1.0 - 0.05 * bounded
-        score = children_sum * weight * reuse_factor * connection_factor
->>>>>>> b1ffd840
+        # Final composite score
+        score = children_sum * reuse_factor * connection_factor
 
     cache[component.id] = score
     return score
@@ -261,7 +260,6 @@
                             f"ALTER TABLE components ADD COLUMN {col_name} {col_type}"
                         )
                     )
-        # If weight column exists but has wrong type, attempt naive migration
         for c in inspector.get_columns("components"):
             if c["name"] == "weight" and not isinstance(c["type"], Integer):
                 with engine.connect() as conn:
@@ -280,7 +278,6 @@
 
 
 # Material routes
-# TODO: use Depends(get_current_user) in each route to require authentication
 @app.post("/materials", response_model=MaterialRead)
 def create_material(
     material: MaterialCreate,
@@ -352,9 +349,7 @@
     db.commit()
     return {"ok": True}
 
-
-# Component routes
-# TODO: secure these routes with Depends(get_current_user)
+# Component.routes
 @app.post("/components", response_model=ComponentRead)
 def create_component(
     component: ComponentCreate,
@@ -455,7 +450,7 @@
     db.commit()
     return {"ok": True}
 
-
+# Sustainability routes
 @app.post(
     "/sustainability/calculate",
     response_model=List[SustainabilityRead],
@@ -487,7 +482,6 @@
         results.append(record)
     return results
 
-
 @app.get("/sustainability", response_model=List[SustainabilityRead])
 def read_sustainability(db: Session = Depends(get_db)):
     return db.query(Sustainability).all()