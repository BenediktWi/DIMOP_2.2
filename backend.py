from typing import Dict, List, Optional
import csv
import io
from fastapi import (
    FastAPI,
    HTTPException,
    Depends,
    UploadFile,
    File,
    Response,
    Header,
)
from fastapi.security import OAuth2PasswordBearer, OAuth2PasswordRequestForm
from pydantic import BaseModel
from sqlalchemy import (
    create_engine,
    Column,
    Integer,
    String,
    Float,
    ForeignKey,
    Boolean,
    inspect,
    text,
)
from sqlalchemy.engine import Engine
from sqlalchemy.orm import (
    declarative_base,
    relationship,
    sessionmaker,
    Session,
)

oauth2_scheme = OAuth2PasswordBearer(tokenUrl="token")

ENGINES: Dict[str, "Engine"] = {}

Base = declarative_base()

PROJECTS_DB_URL = "sqlite:///projects.db"
projects_engine = create_engine(
    PROJECTS_DB_URL, connect_args={"check_same_thread": False}
)
ProjectsSessionLocal = sessionmaker(
    bind=projects_engine, autoflush=False, autocommit=False
)
ProjectsBase = declarative_base()


class Project(ProjectsBase):
    __tablename__ = "projects"

    id = Column(Integer, primary_key=True, index=True)
    name = Column(String, unique=True, nullable=False)


def initialize_engine(engine: "Engine") -> None:
    inspector = inspect(engine)
    if "materials" in inspector.get_table_names():
        cols = [c["name"] for c in inspector.get_columns("materials")]
        if "co2_value" not in cols:
            with engine.connect() as conn:
                conn.execute(text("ALTER TABLE materials ADD COLUMN co2_value FLOAT"))
    if "components" in inspector.get_table_names():
        cols = [c["name"] for c in inspector.get_columns("components")]
        new_columns = [
            ("level", "INTEGER"),
            ("parent_id", "INTEGER"),
            ("is_atomic", "BOOLEAN"),
            ("weight", "FLOAT"),
            ("reusable", "BOOLEAN"),
            ("connection_type", "INTEGER"),
        ]
        for col_name, col_type in new_columns:
            if col_name not in cols:
                with engine.connect() as conn:
                    conn.execute(
                        text(f"ALTER TABLE components ADD COLUMN {col_name} {col_type}")
                    )
    Base.metadata.create_all(bind=engine)


def get_engine(project_id: str) -> "Engine":
    engine = ENGINES.get(project_id)
    if engine is None:
        engine = create_engine(
            f"sqlite:///app_{project_id}.db",
            connect_args={"check_same_thread": False},
        )
        initialize_engine(engine)
        ENGINES[project_id] = engine
    return engine


class Material(Base):
    __tablename__ = "materials"

    id = Column(Integer, primary_key=True, index=True)
    name = Column(String, unique=True, index=True, nullable=False)
    description = Column(String, nullable=True)
    co2_value = Column(Float, nullable=True)
    components = relationship(
        "Component",
        back_populates="material",
        cascade="all, delete-orphan",
    )


class Component(Base):
    __tablename__ = "components"

    id = Column(Integer, primary_key=True, index=True)
    name = Column(String, nullable=False)
    level = Column(Integer, nullable=True)
    parent_id = Column(
        Integer,
        ForeignKey("components.id"),
        nullable=True,
    )
    is_atomic = Column(Boolean, default=False)
    weight = Column(Float, nullable=True)
    reusable = Column(Boolean, default=False)
    connection_type = Column(Integer, nullable=True)
    material_id = Column(
        Integer,
        ForeignKey("materials.id", ondelete="CASCADE"),
    )
    material = relationship("Material", back_populates="components")
    parent = relationship(
        "Component",
        remote_side=[id],
        back_populates="children",
        foreign_keys=[parent_id],
    )
    children = relationship(
        "Component",
        back_populates="parent",
        cascade="all, delete-orphan",
    )


class Sustainability(Base):
    __tablename__ = "sustainability"

    id = Column(Integer, primary_key=True, index=True)
    component_id = Column(
        Integer,
        ForeignKey("components.id", ondelete="CASCADE"),
        unique=True,
    )
    name = Column(String, nullable=False)
    score = Column(Float, nullable=False)
    component = relationship("Component")


# Pydantic schemas
class MaterialBase(BaseModel):
    name: str
    description: Optional[str] = None
    co2_value: Optional[float] = None


class MaterialCreate(MaterialBase):
    pass


class MaterialUpdate(MaterialBase):
    pass


class MaterialRead(MaterialBase):
    id: int

    class Config:
        orm_mode = True


class ProjectBase(BaseModel):
    name: str


class ProjectCreate(ProjectBase):
    pass


class ProjectRead(ProjectBase):
    id: int

    class Config:
        orm_mode = True


class ComponentBase(BaseModel):
    name: str
    material_id: int
    level: Optional[int] = None
    parent_id: Optional[int] = None
    is_atomic: Optional[bool] = None
    weight: Optional[float] = None
    reusable: Optional[bool] = None
    connection_type: Optional[int] = None


class ComponentCreate(ComponentBase):
    pass


class ComponentUpdate(ComponentBase):
    pass


class ComponentRead(ComponentBase):
    id: int

    class Config:
        orm_mode = True


class SustainabilityBase(BaseModel):
    component_id: int
    name: str
    score: float


class SustainabilityRead(SustainabilityBase):
    id: int

class Config:
        orm_mode = True


def get_db(project_id: str = Header(..., alias="X-Project")):
    engine = get_engine(project_id)
    SessionLocal = sessionmaker(
        bind=engine, autoflush=False, autocommit=False
    )
    db = SessionLocal()
    try:
        yield db
    finally:
        db.close()


def get_projects_db():
    db = ProjectsSessionLocal()
    try:
        yield db
    finally:
        db.close()


def compute_component_score(
    component: Component,
    db: Session,
    cache: Dict[int, float] | None = None,
) -> float:
    if cache is None:
        cache = {}
    if component.id in cache:
        return cache[component.id]

    if component.is_atomic:
        material_co2 = component.material.co2_value or 0
        weight = component.weight or 0
        score = weight * material_co2
    else:
        child_scores = [
            compute_component_score(child, db, cache)
            for child in component.children
        ]
        children_sum = sum(child_scores)
        weight = component.weight or 1
        reuse_factor = 0.9 if component.reusable else 1.0
        level = component.connection_type or 0
        bounded = min(max(level, 0), 5)
        connection_factor = 1.0 - 0.05 * bounded
        score = children_sum * weight * reuse_factor * connection_factor

    cache[component.id] = score
    return score


def init_project_db(project_id: int) -> None:
    """Create a new database for the given project with the default schema."""
    url = f"sqlite:///project_{project_id}.db"
    proj_engine = create_engine(url, connect_args={"check_same_thread": False})
    Base.metadata.create_all(bind=proj_engine)


def get_current_user(token: str = Depends(oauth2_scheme)):
    """Validate the token and return the current user."""
    if token != "fake-super-secret-token":
        raise HTTPException(status_code=401, detail="Invalid token")
    return {"username": "admin"}


app = FastAPI()


@app.on_event("startup")
<<<<<<< HEAD
def on_startup():
    inspector = inspect(engine)
    if "materials" in inspector.get_table_names():
        cols = [c["name"] for c in inspector.get_columns("materials")]
        if "co2_value" not in cols:
            with engine.connect() as conn:
                conn.execute(
                    text("ALTER TABLE materials ADD COLUMN co2_value FLOAT")
                )
    if "components" in inspector.get_table_names():
        cols = [c["name"] for c in inspector.get_columns("components")]
        new_columns = [
            ("level", "INTEGER"),
            ("parent_id", "INTEGER"),
            ("is_atomic", "BOOLEAN"),
            ("weight", "FLOAT"),
            ("reusable", "BOOLEAN"),
            ("connection_type", "INTEGER"),
        ]
        for col_name, col_type in new_columns:
            if col_name not in cols:
                with engine.connect() as conn:
                    conn.execute(
                        text(
                            f"ALTER TABLE components ADD COLUMN {col_name} {col_type}"
                        )
                    )
    Base.metadata.create_all(bind=engine)
    ProjectsBase.metadata.create_all(bind=projects_engine)
=======
def on_startup() -> None:
    """Initialize the default project database on startup."""
    get_engine("default")
>>>>>>> c3df60ae


@app.post("/token")
def login(form_data: OAuth2PasswordRequestForm = Depends()):
    """Very basic login that returns a static token."""
    if form_data.username == "admin" and form_data.password == "secret":
        return {"access_token": "fake-super-secret-token", "token_type": "bearer"}
    raise HTTPException(status_code=400, detail="Invalid credentials")


# Project routes
@app.post("/projects", response_model=ProjectRead)
def create_project(
    project: ProjectCreate,
    db: Session = Depends(get_projects_db),
    current_user: dict = Depends(get_current_user),
):
    db_project = Project(**project.dict())
    db.add(db_project)
    db.commit()
    db.refresh(db_project)
    init_project_db(db_project.id)
    return db_project


@app.get("/projects", response_model=List[ProjectRead])
def read_projects(
    db: Session = Depends(get_projects_db),
    current_user: dict = Depends(get_current_user),
):
    return db.query(Project).all()


# Material routes
# TODO: use Depends(get_current_user) in each route to require authentication
@app.post("/materials", response_model=MaterialRead)
def create_material(
    material: MaterialCreate,
    db: Session = Depends(get_db),
    current_user: dict = Depends(get_current_user),
    _project_id: str = Header(..., alias="X-Project"),
):
    db_material = Material(**material.dict())
    db.add(db_material)
    db.commit()
    db.refresh(db_material)
    return db_material


@app.get("/materials", response_model=List[MaterialRead])
def read_materials(
    db: Session = Depends(get_db),
    current_user: dict = Depends(get_current_user),
    _project_id: str = Header(..., alias="X-Project"),
):
    return db.query(Material).all()


@app.get("/materials/{material_id}", response_model=MaterialRead)
def read_material(
    material_id: int,
    db: Session = Depends(get_db),
    current_user: dict = Depends(get_current_user),
    _project_id: str = Header(..., alias="X-Project"),
):
    material = db.get(Material, material_id)
    if not material:
        raise HTTPException(
            status_code=404,
            detail="Material not found",
        )
    return material


@app.put("/materials/{material_id}", response_model=MaterialRead)
def update_material(
    material_id: int, material_update: MaterialUpdate,
    db: Session = Depends(get_db),
    current_user: dict = Depends(get_current_user),
    _project_id: str = Header(..., alias="X-Project"),
):
    material = db.get(Material, material_id)
    if not material:
        raise HTTPException(
            status_code=404,
            detail="Material not found",
        )
    for key, value in material_update.dict(exclude_unset=True).items():
        setattr(material, key, value)
    db.commit()
    db.refresh(material)
    return material


@app.delete("/materials/{material_id}")
def delete_material(
    material_id: int,
    db: Session = Depends(get_db),
    current_user: dict = Depends(get_current_user),
    _project_id: str = Header(..., alias="X-Project"),
):
    material = db.get(Material, material_id)
    if not material:
        raise HTTPException(
            status_code=404,
            detail="Material not found",
        )
    db.delete(material)
    db.commit()
    return {"ok": True}


# Component routes
# TODO: secure these routes with Depends(get_current_user)
@app.post("/components", response_model=ComponentRead)
def create_component(
    component: ComponentCreate,
    db: Session = Depends(get_db),
    current_user: dict = Depends(get_current_user),
    _project_id: str = Header(..., alias="X-Project"),
):
    if not db.get(Material, component.material_id):
        raise HTTPException(
            status_code=400,
            detail="Material does not exist",
        )
    if component.parent_id and not db.get(
        Component,
        component.parent_id,
    ):
        raise HTTPException(
            status_code=400,
            detail="Parent component does not exist",
        )
    db_component = Component(**component.dict())
    db.add(db_component)
    db.commit()
    db.refresh(db_component)
    return db_component


@app.get("/components", response_model=List[ComponentRead])
def read_components(
    db: Session = Depends(get_db),
    current_user: dict = Depends(get_current_user),
    _project_id: str = Header(..., alias="X-Project"),
):
    return db.query(Component).all()


@app.get("/components/{component_id}", response_model=ComponentRead)
def read_component(
    component_id: int,
    db: Session = Depends(get_db),
    current_user: dict = Depends(get_current_user),
    _project_id: str = Header(..., alias="X-Project"),
):
    component = db.get(Component, component_id)
    if not component:
        raise HTTPException(
            status_code=404,
            detail="Component not found",
        )
    return component


@app.put("/components/{component_id}", response_model=ComponentRead)
def update_component(
    component_id: int, component_update: ComponentUpdate,
    db: Session = Depends(get_db),
    current_user: dict = Depends(get_current_user),
    _project_id: str = Header(..., alias="X-Project"),
):
    component = db.get(Component, component_id)
    if not component:
        raise HTTPException(
            status_code=404,
            detail="Component not found",
        )
    if component_update.material_id and not db.get(
        Material,
        component_update.material_id,
    ):
        raise HTTPException(
            status_code=400,
            detail="Material does not exist",
        )
    if component_update.parent_id and not db.get(
        Component,
        component_update.parent_id,
    ):
        raise HTTPException(
            status_code=400,
            detail="Parent component does not exist",
        )
    for key, value in component_update.dict(exclude_unset=True).items():
        setattr(component, key, value)
    db.commit()
    db.refresh(component)
    return component


@app.delete("/components/{component_id}")
def delete_component(
    component_id: int,
    db: Session = Depends(get_db),
    current_user: dict = Depends(get_current_user),
    _project_id: str = Header(..., alias="X-Project"),
):
    component = db.get(Component, component_id)
    if not component:
        raise HTTPException(
            status_code=404,
            detail="Component not found",
        )
    db.delete(component)
    db.commit()
    return {"ok": True}


@app.post(
    "/sustainability/calculate",
    response_model=List[SustainabilityRead],
)
def calculate_sustainability(
    db: Session = Depends(get_db),
    _project_id: str = Header(..., alias="X-Project"),
):
    results = []
    cache: Dict[int, float] = {}
    components = db.query(Component).all()
    for comp in components:
        score = compute_component_score(comp, db, cache)
        record = (
            db.query(Sustainability)
            .filter(Sustainability.component_id == comp.id)
            .first()
        )
        if record:
            record.score = score
            record.name = comp.name
        else:
            record = Sustainability(
                component_id=comp.id,
                name=comp.name,
                score=score,
            )
            db.add(record)
        db.commit()
        db.refresh(record)
        results.append(record)
    return results


@app.get("/sustainability", response_model=List[SustainabilityRead])
def read_sustainability(
    db: Session = Depends(get_db),
    _project_id: str = Header(..., alias="X-Project"),
):
    return db.query(Sustainability).all()


@app.get("/export")
def export_csv(
    db: Session = Depends(get_db),
    current_user: dict = Depends(get_current_user),
    _project_id: str = Header(..., alias="X-Project"),
):
    output = io.StringIO()
    writer = csv.writer(output)
    writer.writerow([
        "model",
        "id",
        "name",
        "description",
        "co2_value",
        "material_id",
        "level",
        "parent_id",
        "is_atomic",
        "weight",
        "reusable",
        "connection_type",
    ])
    for mat in db.query(Material).all():
        writer.writerow(
            [
                "material",
                mat.id,
                mat.name,
                mat.description or "",
                mat.co2_value if mat.co2_value is not None else "",
                "",
                "",
                "",
                "",
                "",
                "",
                "",
            ]
        )
    for comp in db.query(Component).all():
        writer.writerow(
            [
                "component",
                comp.id,
                comp.name,
                "",
                "",
                comp.material_id,
                comp.level if comp.level is not None else "",
                comp.parent_id if comp.parent_id is not None else "",
                comp.is_atomic if comp.is_atomic is not None else "",
                comp.weight if comp.weight is not None else "",
                comp.reusable if comp.reusable is not None else "",
                comp.connection_type if comp.connection_type is not None else "",
            ]
        )
    output.seek(0)
    return Response(output.getvalue(), media_type="text/csv")


@app.post("/import")
async def import_csv(
    file: UploadFile = File(...),
    db: Session = Depends(get_db),
    current_user: dict = Depends(get_current_user),
    _project_id: str = Header(..., alias="X-Project"),
):
    content = await file.read()
    reader = csv.DictReader(io.StringIO(content.decode()))
    materials: List[Material] = []
    components: List[Component] = []
    for row in reader:
        model = row.get("model")
        if model == "material":
            materials.append(
                Material(
                    id=int(row["id"]),
                    name=row["name"],
                    description=row.get("description") or None,
                    co2_value=float(row["co2_value"]) if row.get("co2_value") else None,
                )
            )
        elif model == "component":
            components.append(
                Component(
                    id=int(row["id"]),
                    name=row["name"],
                    material_id=int(row.get("material_id")) if row.get("material_id") else None,
                    level=int(row["level"]) if row.get("level") else None,
                    parent_id=int(row["parent_id"]) if row.get("parent_id") else None,
                    is_atomic=row.get("is_atomic", "").lower() == "true",
                    weight=float(row["weight"]) if row.get("weight") else None,
                    reusable=row.get("reusable", "").lower() == "true",
                    connection_type=int(row["connection_type"]) if row.get("connection_type") else None,
                )
            )
    for mat in materials:
        db.merge(mat)
    db.commit()
    for comp in components:
        db.merge(comp)
    db.commit()
    return {
        "imported_materials": len(materials),
        "imported_components": len(components),
    }<|MERGE_RESOLUTION|>--- conflicted
+++ resolved
@@ -33,7 +33,7 @@
 
 oauth2_scheme = OAuth2PasswordBearer(tokenUrl="token")
 
-ENGINES: Dict[str, "Engine"] = {}
+ENGINES: Dict[str, Engine] = {}
 
 Base = declarative_base()
 
@@ -54,13 +54,15 @@
     name = Column(String, unique=True, nullable=False)
 
 
-def initialize_engine(engine: "Engine") -> None:
+def initialize_engine(engine: Engine) -> None:
     inspector = inspect(engine)
+    # migrations for materials table
     if "materials" in inspector.get_table_names():
         cols = [c["name"] for c in inspector.get_columns("materials")]
         if "co2_value" not in cols:
             with engine.connect() as conn:
                 conn.execute(text("ALTER TABLE materials ADD COLUMN co2_value FLOAT"))
+    # migrations for components table
     if "components" in inspector.get_table_names():
         cols = [c["name"] for c in inspector.get_columns("components")]
         new_columns = [
@@ -77,10 +79,11 @@
                     conn.execute(
                         text(f"ALTER TABLE components ADD COLUMN {col_name} {col_type}")
                     )
+    # create any missing tables
     Base.metadata.create_all(bind=engine)
 
 
-def get_engine(project_id: str) -> "Engine":
+def get_engine(project_id: str) -> Engine:
     engine = ENGINES.get(project_id)
     if engine is None:
         engine = create_engine(
@@ -225,7 +228,7 @@
 class SustainabilityRead(SustainabilityBase):
     id: int
 
-class Config:
+    class Config:
         orm_mode = True
 
 
@@ -298,41 +301,12 @@
 
 
 @app.on_event("startup")
-<<<<<<< HEAD
-def on_startup():
-    inspector = inspect(engine)
-    if "materials" in inspector.get_table_names():
-        cols = [c["name"] for c in inspector.get_columns("materials")]
-        if "co2_value" not in cols:
-            with engine.connect() as conn:
-                conn.execute(
-                    text("ALTER TABLE materials ADD COLUMN co2_value FLOAT")
-                )
-    if "components" in inspector.get_table_names():
-        cols = [c["name"] for c in inspector.get_columns("components")]
-        new_columns = [
-            ("level", "INTEGER"),
-            ("parent_id", "INTEGER"),
-            ("is_atomic", "BOOLEAN"),
-            ("weight", "FLOAT"),
-            ("reusable", "BOOLEAN"),
-            ("connection_type", "INTEGER"),
-        ]
-        for col_name, col_type in new_columns:
-            if col_name not in cols:
-                with engine.connect() as conn:
-                    conn.execute(
-                        text(
-                            f"ALTER TABLE components ADD COLUMN {col_name} {col_type}"
-                        )
-                    )
-    Base.metadata.create_all(bind=engine)
+def on_startup() -> None:
+    """Initialize the default project database and the projects listing database on startup."""
+    # ensure default project engine and its schema are initialized
+    get_engine("default")
+    # ensure the projects table exists
     ProjectsBase.metadata.create_all(bind=projects_engine)
-=======
-def on_startup() -> None:
-    """Initialize the default project database on startup."""
-    get_engine("default")
->>>>>>> c3df60ae
 
 
 @app.post("/token")
@@ -367,7 +341,6 @@
 
 
 # Material routes
-# TODO: use Depends(get_current_user) in each route to require authentication
 @app.post("/materials", response_model=MaterialRead)
 def create_material(
     material: MaterialCreate,
@@ -400,26 +373,21 @@
 ):
     material = db.get(Material, material_id)
     if not material:
-        raise HTTPException(
-            status_code=404,
-            detail="Material not found",
-        )
+        raise HTTPException(status_code=404, detail="Material not found")
     return material
 
 
 @app.put("/materials/{material_id}", response_model=MaterialRead)
 def update_material(
-    material_id: int, material_update: MaterialUpdate,
+    material_id: int,
+    material_update: MaterialUpdate,
     db: Session = Depends(get_db),
     current_user: dict = Depends(get_current_user),
     _project_id: str = Header(..., alias="X-Project"),
 ):
     material = db.get(Material, material_id)
     if not material:
-        raise HTTPException(
-            status_code=404,
-            detail="Material not found",
-        )
+        raise HTTPException(status_code=404, detail="Material not found")
     for key, value in material_update.dict(exclude_unset=True).items():
         setattr(material, key, value)
     db.commit()
@@ -436,17 +404,13 @@
 ):
     material = db.get(Material, material_id)
     if not material:
-        raise HTTPException(
-            status_code=404,
-            detail="Material not found",
-        )
+        raise HTTPException(status_code=404, detail="Material not found")
     db.delete(material)
     db.commit()
     return {"ok": True}
 
 
 # Component routes
-# TODO: secure these routes with Depends(get_current_user)
 @app.post("/components", response_model=ComponentRead)
 def create_component(
     component: ComponentCreate,
@@ -455,18 +419,9 @@
     _project_id: str = Header(..., alias="X-Project"),
 ):
     if not db.get(Material, component.material_id):
-        raise HTTPException(
-            status_code=400,
-            detail="Material does not exist",
-        )
-    if component.parent_id and not db.get(
-        Component,
-        component.parent_id,
-    ):
-        raise HTTPException(
-            status_code=400,
-            detail="Parent component does not exist",
-        )
+        raise HTTPException(status_code=400, detail="Material does not exist")
+    if component.parent_id and not db.get(Component, component.parent_id):
+        raise HTTPException(status_code=400, detail="Parent component does not exist")
     db_component = Component(**component.dict())
     db.add(db_component)
     db.commit()
@@ -492,42 +447,25 @@
 ):
     component = db.get(Component, component_id)
     if not component:
-        raise HTTPException(
-            status_code=404,
-            detail="Component not found",
-        )
+        raise HTTPException(status_code=404, detail="Component not found")
     return component
 
 
 @app.put("/components/{component_id}", response_model=ComponentRead)
 def update_component(
-    component_id: int, component_update: ComponentUpdate,
+    component_id: int,
+    component_update: ComponentUpdate,
     db: Session = Depends(get_db),
     current_user: dict = Depends(get_current_user),
     _project_id: str = Header(..., alias="X-Project"),
 ):
     component = db.get(Component, component_id)
     if not component:
-        raise HTTPException(
-            status_code=404,
-            detail="Component not found",
-        )
-    if component_update.material_id and not db.get(
-        Material,
-        component_update.material_id,
-    ):
-        raise HTTPException(
-            status_code=400,
-            detail="Material does not exist",
-        )
-    if component_update.parent_id and not db.get(
-        Component,
-        component_update.parent_id,
-    ):
-        raise HTTPException(
-            status_code=400,
-            detail="Parent component does not exist",
-        )
+        raise HTTPException(status_code=404, detail="Component not found")
+    if component_update.material_id and not db.get(Material, component_update.material_id):
+        raise HTTPException(status_code=400, detail="Material does not exist")
+    if component_update.parent_id and not db.get(Component, component_update.parent_id):
+        raise HTTPException(status_code=400, detail="Parent component does not exist")
     for key, value in component_update.dict(exclude_unset=True).items():
         setattr(component, key, value)
     db.commit()
@@ -537,167 +475,6 @@
 
 @app.delete("/components/{component_id}")
 def delete_component(
-    component_id: int,
-    db: Session = Depends(get_db),
-    current_user: dict = Depends(get_current_user),
-    _project_id: str = Header(..., alias="X-Project"),
-):
-    component = db.get(Component, component_id)
-    if not component:
-        raise HTTPException(
-            status_code=404,
-            detail="Component not found",
-        )
-    db.delete(component)
-    db.commit()
-    return {"ok": True}
-
-
-@app.post(
-    "/sustainability/calculate",
-    response_model=List[SustainabilityRead],
-)
-def calculate_sustainability(
-    db: Session = Depends(get_db),
-    _project_id: str = Header(..., alias="X-Project"),
-):
-    results = []
-    cache: Dict[int, float] = {}
-    components = db.query(Component).all()
-    for comp in components:
-        score = compute_component_score(comp, db, cache)
-        record = (
-            db.query(Sustainability)
-            .filter(Sustainability.component_id == comp.id)
-            .first()
-        )
-        if record:
-            record.score = score
-            record.name = comp.name
-        else:
-            record = Sustainability(
-                component_id=comp.id,
-                name=comp.name,
-                score=score,
-            )
-            db.add(record)
-        db.commit()
-        db.refresh(record)
-        results.append(record)
-    return results
-
-
-@app.get("/sustainability", response_model=List[SustainabilityRead])
-def read_sustainability(
-    db: Session = Depends(get_db),
-    _project_id: str = Header(..., alias="X-Project"),
-):
-    return db.query(Sustainability).all()
-
-
-@app.get("/export")
-def export_csv(
-    db: Session = Depends(get_db),
-    current_user: dict = Depends(get_current_user),
-    _project_id: str = Header(..., alias="X-Project"),
-):
-    output = io.StringIO()
-    writer = csv.writer(output)
-    writer.writerow([
-        "model",
-        "id",
-        "name",
-        "description",
-        "co2_value",
-        "material_id",
-        "level",
-        "parent_id",
-        "is_atomic",
-        "weight",
-        "reusable",
-        "connection_type",
-    ])
-    for mat in db.query(Material).all():
-        writer.writerow(
-            [
-                "material",
-                mat.id,
-                mat.name,
-                mat.description or "",
-                mat.co2_value if mat.co2_value is not None else "",
-                "",
-                "",
-                "",
-                "",
-                "",
-                "",
-                "",
-            ]
-        )
-    for comp in db.query(Component).all():
-        writer.writerow(
-            [
-                "component",
-                comp.id,
-                comp.name,
-                "",
-                "",
-                comp.material_id,
-                comp.level if comp.level is not None else "",
-                comp.parent_id if comp.parent_id is not None else "",
-                comp.is_atomic if comp.is_atomic is not None else "",
-                comp.weight if comp.weight is not None else "",
-                comp.reusable if comp.reusable is not None else "",
-                comp.connection_type if comp.connection_type is not None else "",
-            ]
-        )
-    output.seek(0)
-    return Response(output.getvalue(), media_type="text/csv")
-
-
-@app.post("/import")
-async def import_csv(
-    file: UploadFile = File(...),
-    db: Session = Depends(get_db),
-    current_user: dict = Depends(get_current_user),
-    _project_id: str = Header(..., alias="X-Project"),
-):
-    content = await file.read()
-    reader = csv.DictReader(io.StringIO(content.decode()))
-    materials: List[Material] = []
-    components: List[Component] = []
-    for row in reader:
-        model = row.get("model")
-        if model == "material":
-            materials.append(
-                Material(
-                    id=int(row["id"]),
-                    name=row["name"],
-                    description=row.get("description") or None,
-                    co2_value=float(row["co2_value"]) if row.get("co2_value") else None,
-                )
-            )
-        elif model == "component":
-            components.append(
-                Component(
-                    id=int(row["id"]),
-                    name=row["name"],
-                    material_id=int(row.get("material_id")) if row.get("material_id") else None,
-                    level=int(row["level"]) if row.get("level") else None,
-                    parent_id=int(row["parent_id"]) if row.get("parent_id") else None,
-                    is_atomic=row.get("is_atomic", "").lower() == "true",
-                    weight=float(row["weight"]) if row.get("weight") else None,
-                    reusable=row.get("reusable", "").lower() == "true",
-                    connection_type=int(row["connection_type"]) if row.get("connection_type") else None,
-                )
-            )
-    for mat in materials:
-        db.merge(mat)
-    db.commit()
-    for comp in components:
-        db.merge(comp)
-    db.commit()
-    return {
-        "imported_materials": len(materials),
-        "imported_components": len(components),
-    }+    component_id: int, 
+    db: Session = Depends(get_db),
+    current