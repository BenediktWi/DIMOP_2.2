# flake8: noqa
import os
import sys

sys.path.append(os.path.dirname(os.path.dirname(__file__)))  # noqa: E402

import httpx
from httpx import ASGITransport
from sqlalchemy import create_engine, text
from sqlalchemy.pool import StaticPool
from sqlalchemy.orm import sessionmaker
import backend
import pytest


@pytest.fixture
async def async_client():
    engine = create_engine(
        "sqlite:///:memory:",
        connect_args={"check_same_thread": False},
        poolclass=StaticPool,
    )
    with engine.connect() as conn:
        conn.execute(
            text(
                "CREATE TABLE materials (id INTEGER PRIMARY KEY, name VARCHAR, description VARCHAR)"
            )
        )
        conn.execute(
            text(
                "CREATE TABLE projects (id INTEGER PRIMARY KEY, name VARCHAR)"
            )
        )
    TestingSessionLocal = sessionmaker(
        bind=engine, autoflush=False, autocommit=False
    )
<<<<<<< HEAD
    backend.engine = engine
    backend.SessionLocal = TestingSessionLocal
    projects_engine = create_engine(
        "sqlite:///:memory:",
        connect_args={"check_same_thread": False},
        poolclass=StaticPool,
    )
    with projects_engine.connect() as conn:
        conn.execute(
            text(
                "CREATE TABLE projects (id INTEGER PRIMARY KEY, name VARCHAR)"
            )
        )
    ProjectsTestingSession = sessionmaker(
        bind=projects_engine, autoflush=False, autocommit=False
    )
    backend.projects_engine = projects_engine
    backend.ProjectsSessionLocal = ProjectsTestingSession
    backend.on_startup()
=======
    backend.initialize_engine(engine)
    backend.ENGINES["test"] = engine
>>>>>>> c3df60ae

    from fastapi import Header

    def override_get_db(project_id: str = Header("test", alias="X-Project")):
        db = TestingSessionLocal()
        try:
            yield db
        finally:
            db.close()

    backend.app.dependency_overrides[backend.get_db] = override_get_db
    backend.app.dependency_overrides[backend.get_projects_db] = override_get_db
    transport = ASGITransport(app=backend.app)
    async with httpx.AsyncClient(transport=transport, base_url="http://test") as ac:
        yield ac
    backend.app.dependency_overrides.clear()


@pytest.fixture
async def async_client_missing_columns():
    engine = create_engine(
        "sqlite:///:memory:",
        connect_args={"check_same_thread": False},
        poolclass=StaticPool,
    )
    with engine.connect() as conn:
        conn.execute(
            text(
                "CREATE TABLE materials (id INTEGER PRIMARY KEY, name VARCHAR, description VARCHAR)"
            )
        )
        conn.execute(
            text(
                "CREATE TABLE components (id INTEGER PRIMARY KEY, name VARCHAR, material_id INTEGER)"
            )
        )
        conn.execute(
            text(
                "CREATE TABLE projects (id INTEGER PRIMARY KEY, name VARCHAR)"
            )
        )
    TestingSessionLocal = sessionmaker(
        bind=engine, autoflush=False, autocommit=False
    )
<<<<<<< HEAD
    backend.engine = engine
    backend.SessionLocal = TestingSessionLocal
    projects_engine = create_engine(
        "sqlite:///:memory:",
        connect_args={"check_same_thread": False},
        poolclass=StaticPool,
    )
    with projects_engine.connect() as conn:
        conn.execute(
            text(
                "CREATE TABLE projects (id INTEGER PRIMARY KEY, name VARCHAR)"
            )
        )
    ProjectsTestingSession = sessionmaker(
        bind=projects_engine, autoflush=False, autocommit=False
    )
    backend.projects_engine = projects_engine
    backend.ProjectsSessionLocal = ProjectsTestingSession
    backend.on_startup()
=======
    backend.initialize_engine(engine)
    backend.ENGINES["test"] = engine

    from fastapi import Header
>>>>>>> c3df60ae

    def override_get_db(project_id: str = Header("test", alias="X-Project")):
        db = TestingSessionLocal()
        try:
            yield db
        finally:
            db.close()

    backend.app.dependency_overrides[backend.get_db] = override_get_db
    backend.app.dependency_overrides[backend.get_projects_db] = override_get_db
    transport = ASGITransport(app=backend.app)
    async with httpx.AsyncClient(transport=transport, base_url="http://test") as ac:
        yield ac
    backend.app.dependency_overrides.clear()


@pytest.mark.anyio("asyncio")
async def test_create_and_read_materials(async_client):
    login = await async_client.post(
        "/token",
        data={"username": "admin", "password": "secret"},
    )
    token = login.json()["access_token"]
    headers = {
        "Authorization": f"Bearer {token}",
        "X-Project": "test",
    }

    resp = await async_client.post(
        "/materials", json={"name": "Steel"}, headers=headers
    )
    assert resp.status_code == 200
    data = resp.json()
    assert data["name"] == "Steel"

    resp = await async_client.get("/materials", headers=headers)
    assert resp.status_code == 200
    items = resp.json()
    assert len(items) == 1
    assert items[0]["name"] == "Steel"


@pytest.mark.anyio("asyncio")
async def test_startup_adds_component_columns(async_client_missing_columns):
    login = await async_client_missing_columns.post(
        "/token",
        data={"username": "admin", "password": "secret"},
    )
    token = login.json()["access_token"]
    headers = {
        "Authorization": f"Bearer {token}",
        "X-Project": "test",
    }

    resp = await async_client_missing_columns.post(
        "/materials", json={"name": "Steel"}, headers=headers
    )
    material_id = resp.json()["id"]

    resp = await async_client_missing_columns.post(
        "/components",
        json={"name": "Root", "material_id": material_id},
        headers=headers,
    )
    assert resp.status_code == 200
    data = resp.json()
    assert "level" in data

    inspector = backend.inspect(backend.ENGINES["test"])
    cols = [c["name"] for c in inspector.get_columns("components")]
    assert "level" in cols<|MERGE_RESOLUTION|>--- conflicted
+++ resolved
@@ -20,6 +20,7 @@
         connect_args={"check_same_thread": False},
         poolclass=StaticPool,
     )
+    # prepare minimal schema
     with engine.connect() as conn:
         conn.execute(
             text(
@@ -34,30 +35,10 @@
     TestingSessionLocal = sessionmaker(
         bind=engine, autoflush=False, autocommit=False
     )
-<<<<<<< HEAD
-    backend.engine = engine
-    backend.SessionLocal = TestingSessionLocal
-    projects_engine = create_engine(
-        "sqlite:///:memory:",
-        connect_args={"check_same_thread": False},
-        poolclass=StaticPool,
-    )
-    with projects_engine.connect() as conn:
-        conn.execute(
-            text(
-                "CREATE TABLE projects (id INTEGER PRIMARY KEY, name VARCHAR)"
-            )
-        )
-    ProjectsTestingSession = sessionmaker(
-        bind=projects_engine, autoflush=False, autocommit=False
-    )
-    backend.projects_engine = projects_engine
-    backend.ProjectsSessionLocal = ProjectsTestingSession
-    backend.on_startup()
-=======
+
+    # apply migrations & register test engine
     backend.initialize_engine(engine)
     backend.ENGINES["test"] = engine
->>>>>>> c3df60ae
 
     from fastapi import Header
 
@@ -68,11 +49,14 @@
         finally:
             db.close()
 
+    # override dependencies
     backend.app.dependency_overrides[backend.get_db] = override_get_db
     backend.app.dependency_overrides[backend.get_projects_db] = override_get_db
+
     transport = ASGITransport(app=backend.app)
     async with httpx.AsyncClient(transport=transport, base_url="http://test") as ac:
         yield ac
+
     backend.app.dependency_overrides.clear()
 
 
@@ -83,6 +67,7 @@
         connect_args={"check_same_thread": False},
         poolclass=StaticPool,
     )
+    # prepare schema missing some component columns
     with engine.connect() as conn:
         conn.execute(
             text(
@@ -102,32 +87,12 @@
     TestingSessionLocal = sessionmaker(
         bind=engine, autoflush=False, autocommit=False
     )
-<<<<<<< HEAD
-    backend.engine = engine
-    backend.SessionLocal = TestingSessionLocal
-    projects_engine = create_engine(
-        "sqlite:///:memory:",
-        connect_args={"check_same_thread": False},
-        poolclass=StaticPool,
-    )
-    with projects_engine.connect() as conn:
-        conn.execute(
-            text(
-                "CREATE TABLE projects (id INTEGER PRIMARY KEY, name VARCHAR)"
-            )
-        )
-    ProjectsTestingSession = sessionmaker(
-        bind=projects_engine, autoflush=False, autocommit=False
-    )
-    backend.projects_engine = projects_engine
-    backend.ProjectsSessionLocal = ProjectsTestingSession
-    backend.on_startup()
-=======
+
+    # apply migrations & register test engine
     backend.initialize_engine(engine)
     backend.ENGINES["test"] = engine
 
     from fastapi import Header
->>>>>>> c3df60ae
 
     def override_get_db(project_id: str = Header("test", alias="X-Project")):
         db = TestingSessionLocal()
@@ -136,11 +101,14 @@
         finally:
             db.close()
 
+    # override dependencies
     backend.app.dependency_overrides[backend.get_db] = override_get_db
     backend.app.dependency_overrides[backend.get_projects_db] = override_get_db
+
     transport = ASGITransport(app=backend.app)
     async with httpx.AsyncClient(transport=transport, base_url="http://test") as ac:
         yield ac
+
     backend.app.dependency_overrides.clear()
 
 
